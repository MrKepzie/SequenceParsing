--- conflicted
+++ resolved
@@ -750,21 +750,6 @@
 
 }
 
-<<<<<<< HEAD
-=======
-StringList
-FileNameContent::getAllTextElements() const
-{
-    StringList ret;
-    for (size_t i = 0; i < _imp->orderedElements.size(); ++i) {
-        if (_imp->orderedElements[i].type == FileNameElement::TEXT) {
-            ret.push_back(_imp->orderedElements[i].data);
-        }
-    }
-    return ret;
-}
-
->>>>>>> 101ca2ba
 /**
      * @brief Returns the file path, e.g: /Users/Lala/Pictures/ with the trailing separator.
      **/
@@ -800,32 +785,6 @@
 
 
 /**
-<<<<<<< HEAD
-=======
-     * @brief Returns true if a single number was found in the filename.
-     **/
-bool
-FileNameContent::hasSingleNumber() const
-{
-    return _imp->hasSingleNumber;
-}
-
-/**
-     * @brief Returns true if the filename is composed only of digits.
-     **/
-bool
-FileNameContent::isFileNameComposedOnlyOfDigits() const
-{
-    if ((_imp->orderedElements.size() == 1 || _imp->orderedElements.size() == 2) &&
-        _imp->orderedElements[0].type == FileNameElement::FRAME_NUMBER) {
-        return true;
-    } else {
-        return false;
-    }
-}
-
-/**
->>>>>>> 101ca2ba
      * @brief Returns the file pattern found in the filename with hash characters style for frame number (i.e: ###)
      **/
 const std::string&
@@ -882,21 +841,6 @@
     return false;
 }
 
-<<<<<<< HEAD
-=======
-int
-FileNameContent::getPotentialFrameNumbersCount() const
-{
-    int count = 0;
-    for (size_t i = 0; i < _imp->orderedElements.size(); ++i) {
-        if (_imp->orderedElements[i].type == FileNameElement::FRAME_NUMBER) {
-            ++count;
-        }
-    }
-    return count;
-}
->>>>>>> 101ca2ba
-
 /**
      * @brief Given the pattern of this file, it tries to match the other file name to this
      * pattern.
@@ -906,13 +850,7 @@
      * numberIndexToVary would be 1 as the frame number string indentified in that case is the last number.
      * @returns True if it identified 'other' as belonging to the same sequence, false otherwise.
      **/
-<<<<<<< HEAD
 bool FileNameContent::matchesPattern(const FileNameContent& other, int* numberIndexToVary) const
-=======
-bool
-FileNameContent::matchesPattern(const FileNameContent& other,
-                                std::vector<int>* numberIndexesToVary) const
->>>>>>> 101ca2ba
 {
     const std::vector<FileNameElement>& otherElements = other._imp->orderedElements;
     if (otherElements.size() != _imp->orderedElements.size()) {
@@ -1019,13 +957,7 @@
 
 }
 
-<<<<<<< HEAD
 void FileNameContent::generatePatternWithFrameNumberAtIndex(int index, std::string* pattern) const
-=======
-void
-FileNameContent::generatePatternWithFrameNumberAtIndexes(const std::vector<int>& indexes,
-                                                         std::string* pattern) const
->>>>>>> 101ca2ba
 {
     int numbersCount = 0;
     size_t lastNumberPos = 0;
@@ -1299,17 +1231,10 @@
     _imp->sizeEstimationEnabled = other._imp->sizeEstimationEnabled;
 }
 
-<<<<<<< HEAD
 bool SequenceFromFiles::tryInsertFile(const FileNameContent& file, bool checkPath) {
 
     if (_imp->filesMap.empty()) {
         ///Special case when the sequence is empty, we don't have anything to match against.
-=======
-bool
-SequenceFromFiles::tryInsertFile(const FileNameContent& file)
-{
-    if (_imp->filesList.empty()) {
->>>>>>> 101ca2ba
         _imp->sequence.push_back(file);
         if (_imp->sizeEstimationEnabled) {
             std::ifstream f(file.absoluteFileName().c_str(), std::ios::binary | std::ios::ate);
@@ -1345,7 +1270,6 @@
             } else {
                 return false;
             }
-<<<<<<< HEAD
 
         } else if(frameNumberIndex == _imp->frameNumberStringIndex) {
             insert = true;
@@ -1358,14 +1282,6 @@
 
                 std::pair<std::map<int,std::string>::iterator,bool> success =
                         _imp->filesMap.insert(std::make_pair(stringToInt(frameNumberStr),file.absoluteFileName()));
-=======
-        } else if (frameNumberIndexes == _imp->frameNumberStringIndexes) {
-            insert = true;
-        }
-
-        if (insert) {
-            std::string firstFrameNumberStr;
->>>>>>> 101ca2ba
 
                 ///Insert might have failed because we didn't check prior to this whether the file was already
                 ///present or not.
@@ -1388,7 +1304,6 @@
     return insert;
 }
 
-<<<<<<< HEAD
 bool SequenceFromFiles::contains(const std::string& absoluteFileName) const {
     for (std::map<int,std::string>::iterator it = _imp->filesMap.begin();it!=_imp->filesMap.end();++it) {
         if (it->second == absoluteFileName) {
@@ -1404,24 +1319,6 @@
 
 int SequenceFromFiles::count() const {
     return (int)_imp->filesMap.size();
-=======
-bool
-SequenceFromFiles::contains(const std::string& absoluteFileName) const
-{
-    return std::find(_imp->filesList.begin(),_imp->filesList.end(),absoluteFileName) != _imp->filesList.end();
-}
-
-bool
-SequenceFromFiles::empty() const
-{
-    return _imp->filesList.empty();
-}
-
-int
-SequenceFromFiles::count() const
-{
-    return (int)_imp->filesList.size();
->>>>>>> 101ca2ba
 }
 
 bool
@@ -1458,19 +1355,7 @@
     return _imp->filesMap;
 }
 
-<<<<<<< HEAD
 unsigned long long SequenceFromFiles::getEstimatedTotalSize() const {
-=======
-const StringList&
-SequenceFromFiles::getFilesList() const
-{
-    return _imp->filesList;
-}
-
-unsigned long long
-SequenceFromFiles::getEstimatedTotalSize() const
-{
->>>>>>> 101ca2ba
     return _imp->totalSize;
 }
 
