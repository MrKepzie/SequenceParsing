--- conflicted
+++ resolved
@@ -206,55 +206,8 @@
             commonParts->push_back(commonPart);
             commonCharactersFound += commonPart.size();
         }
-<<<<<<< HEAD
         if (!variable.empty()) {
             variablesByOrder->push_back(std::make_pair(variable,commonCharactersFound));
-=======
-    }
-}
-
-static int stringToInt(const std::string& str)
-{
-    //    std::stringstream ss(str);
-    //    int ret = 0;
-    //    try {
-    //        ss >> ret;
-    //    } catch (const std::ios_base::failure& e) {
-    //        return 0;
-    //    }
-    //    return ret;
-    return std::atoi(str.c_str());
-}
-
-static std::string stringFromInt(int nb)
-{
-    std::stringstream ss;
-    ss << nb;
-    return ss.str();
-}
-
-static std::string removeFileExtension(std::string& filename)
-{
-    size_t lastdot = filename.find_last_of(".");
-    if (lastdot == std::string::npos) {
-        return "";
-    }
-    std::string extension = filename.substr(lastdot + 1);
-    filename = filename.substr(0, lastdot);
-    return extension;
-}
-
-static void getFilesFromDir(tinydir_dir& dir,StringList* ret)
-{
-    ///iterate through all the files in the directory
-    while (dir.has_next) {
-        tinydir_file file;
-        tinydir_readfile(&dir, &file);
-
-        if (file.is_dir) {
-            tinydir_next(&dir);
-            continue;
->>>>>>> 171ab52c
         }
         
         if (!patternExtension.empty()) {
@@ -398,7 +351,6 @@
         
         return true;
     }
-<<<<<<< HEAD
     
     static bool matchesHashTag(int sharpCount,
                                const std::string& filename,
@@ -417,39 +369,7 @@
         
         return numberMatchDigits(sharpCount, variable, frameNumber);
         
-=======
-}
-
-static bool matchesPattern_v2(const std::string& filename,
-                              const std::string& pattern,
-                              const std::string& patternExtension,
-                              int* frameNumber,
-                              int* viewNumber)
-{
-
-    ///If the frame number is found twice or more, this is to verify if they are identical
-    bool wasFrameNumberSet = false;
-
-    ///If the view number is found twice or more, this is to verify if they are identical
-    bool wasViewNumberSet = false;
-
-    ///Default view number and frame number
-    assert(viewNumber && frameNumber);
-    *viewNumber = 0;
-    *frameNumber = -1;
-
-    ///Iterators on the pattern and the filename
-    size_t filenameIt = 0;
-    size_t patternIt = 0;
-
-    ///make a copy of the filename from which we remove the file extension
-    std::string filenameCpy = filename;
-    std::string fileExt = removeFileExtension(filenameCpy);
-
-    ///Extensions not matching, exit.
-    if (fileExt != patternExtension) { //
-        return false;
->>>>>>> 171ab52c
+
     }
     
     static bool matchesPrintfLikeSyntax(int digitsCount,
@@ -573,7 +493,6 @@
                 ++sharpCount;
                 variable.push_back('#');
             }
-<<<<<<< HEAD
             
             ///Did we found a %d style syntax ?
             bool foundPrintFLikeSyntax = false;
@@ -611,27 +530,7 @@
                 } else if (printfIt < pattern.size() && pattern[printfIt] == 'v') {
                     foundShortView = true;
                 }
-=======
-
-            wasFrameNumberSet = true;
-            *frameNumber = fNumber;
-
-            ///increment iterators to after the variable
-            filenameIt = endPrintfLike;
-            patternIt += printfLikeVariableSize;
-
-
-        } else if (foundLongView) {
-
-            ///There cannot be another variable!
-            assert(sharpCount == 0 && !foundPrintFLikeSyntax && !foundShortView);
-
-            size_t endVar;
-            int vNumber;
-            ///check if the filename matches the %V syntax
-            if (!matchesView(true, filenameCpy, filenameIt, &endVar, &vNumber)) {
-                return false;
->>>>>>> 171ab52c
+
             }
             
             
@@ -745,9 +644,6 @@
                 ++patternIt;
                 ++filenameIt;
             }
-<<<<<<< HEAD
-            
-            
         }
         
         bool fileNameAtEnd =  filenameIt >= filenameCpy.size();
@@ -759,63 +655,7 @@
         return true ;
     }
     
-=======
-
-            wasViewNumberSet = true;
-            *viewNumber = vNumber;
-
-            ///increment iterators to after the variable
-            filenameIt = endVar;
-            patternIt += 2;
-
-
-        } else if (foundShortView) {
-
-            ///There cannot be another variable!
-            assert(sharpCount == 0 && !foundPrintFLikeSyntax && !foundLongView);
-
-            size_t endVar;
-            int vNumber;
-            ///check if the filename matches the %v syntax
-            if (!matchesView(false, filenameCpy, filenameIt, &endVar, &vNumber)) {
-                return false;
-            }
-
-            ///If the view number had already been set and it was different, this filename doesn't match
-            ///the pattern.
-            if (wasViewNumberSet && vNumber != *viewNumber) {
-                return false;
-            }
-
-            wasViewNumberSet = true;
-            *viewNumber = vNumber;
-
-            ///increment iterators to after the variable
-            filenameIt = endVar;
-            patternIt += 2;
-        } else {
-
-            ///we found nothing, just compare the characters
-            if (pattern[patternIt] != filenameCpy[filenameIt]) {
-                return false;
-            }
-            ++patternIt;
-            ++filenameIt;
-        }
-
-
-    }
-
-    bool fileNameAtEnd =  filenameIt >= filenameCpy.size();
-    bool patternAtEnd =  patternIt >= pattern.size();
-    if (!fileNameAtEnd || !patternAtEnd) {
-        return false;
-    }
-
-    return true ;
-}
-
->>>>>>> 171ab52c
+
 }
 
 
@@ -831,7 +671,6 @@
         FileNameElement(const std::string& data,FileNameElement::Type type)
         : data(data)
         , type(type)
-<<<<<<< HEAD
         {}
         
         std::string data;
@@ -852,28 +691,6 @@
         int prependingZeroes;
         
         FileNameContentPrivate()
-=======
-    {}
-
-    std::string data;
-    Type type;
-};
-
-
-////////////////////FileNameContent//////////////////////////
-
-struct FileNameContentPrivate {
-    ///Ordered from left to right, these are the elements composing the filename without its path
-    std::vector<FileNameElement> orderedElements;
-    std::string absoluteFileName;
-    std::string filePath; //< the filepath
-    std::string filename; //< the filename without path
-    std::string extension; //< the file extension
-    std::string generatedPattern;
-    int prependingZeroes;
-
-    FileNameContentPrivate()
->>>>>>> 171ab52c
         : orderedElements()
         , absoluteFileName()
         , filePath()
@@ -881,7 +698,6 @@
         , extension()
         , generatedPattern()
         , prependingZeroes(0)
-<<<<<<< HEAD
         {
         }
         
@@ -893,12 +709,10 @@
     
     FileNameContent::FileNameContent(const std::string& absoluteFilename)
     : _imp(new FileNameContentPrivate())
-=======
->>>>>>> 171ab52c
+
     {
         _imp->parse(absoluteFilename);
     }
-<<<<<<< HEAD
     
     FileNameContent::FileNameContent(const FileNameContent& other)
     : _imp(new FileNameContentPrivate())
@@ -931,86 +745,12 @@
                 ++ret;
             } else {
                 break;
-=======
-
-    void parse(const std::string& absoluteFileName);
-
-    static int getPrependingZeroes(const std::string& str);
-};
-
-
-FileNameContent::FileNameContent(const std::string& absoluteFilename)
-    : _imp(new FileNameContentPrivate())
-{
-    _imp->parse(absoluteFilename);
-}
-
-FileNameContent::FileNameContent(const FileNameContent& other)
-    : _imp(new FileNameContentPrivate())
-{
-    *this = other;
-}
-
-FileNameContent::~FileNameContent()
-{
-}
-
-void
-FileNameContent::operator=(const FileNameContent& other)
-{
-    _imp->orderedElements = other._imp->orderedElements;
-    _imp->absoluteFileName = other._imp->absoluteFileName;
-    _imp->filename = other._imp->filename;
-    _imp->filePath = other._imp->filePath;
-    _imp->extension = other._imp->extension;
-    _imp->generatedPattern = other._imp->generatedPattern;
-}
-
-int
-FileNameContentPrivate::getPrependingZeroes(const std::string& str)
-{
-    int ret = 0;
-    std::size_t i = 0;
-    while (i < str.size()) {
-        if (str[i] == '0') {
-            ++ret;
-        } else {
-            break;
-        }
-        ++i;
-    }
-    return ret;
-}
-
-void
-FileNameContentPrivate::parse(const std::string& absoluteFileName)
-{
-    this->absoluteFileName = absoluteFileName;
-    filename = absoluteFileName;
-    filePath = removePath(filename);
-    std::locale loc;
-    std::string lastNumberStr;
-    std::string lastTextPart;
-    for (size_t i = 0; i < filename.size(); ++i) {
-        const char& c = filename[i];
-        if (std::isdigit(c,loc)) {
-            lastNumberStr += c;
-            if (!lastTextPart.empty()) {
-                orderedElements.push_back(FileNameElement(lastTextPart,FileNameElement::TEXT));
-                lastTextPart.clear();
-            }
-        } else {
-            if (!lastNumberStr.empty()) {
-                orderedElements.push_back(FileNameElement(lastNumberStr,FileNameElement::FRAME_NUMBER));
-                prependingZeroes = getPrependingZeroes(lastNumberStr); //< take into account only the last FRAME_NUMBER
-                lastNumberStr.clear();
->>>>>>> 171ab52c
+
             }
             ++i;
         }
         return ret;
     }
-<<<<<<< HEAD
     
     void
     FileNameContentPrivate::parse(const std::string& absoluteFileName)
@@ -1058,17 +798,6 @@
             extension = filename.substr(lastDotPos+1);
         }
         
-=======
-
-    if (!lastNumberStr.empty()) {
-        orderedElements.push_back(FileNameElement(lastNumberStr,FileNameElement::FRAME_NUMBER));
-        prependingZeroes = getPrependingZeroes(lastNumberStr); //< take into account only the last FRAME_NUMBER
-        lastNumberStr.clear();
-    }
-    if (!lastTextPart.empty()) {
-        orderedElements.push_back(FileNameElement(lastTextPart,FileNameElement::TEXT));
-        lastTextPart.clear();
->>>>>>> 171ab52c
     }
     
     int
@@ -1076,21 +805,8 @@
     {
         return _imp->prependingZeroes;
     }
-<<<<<<< HEAD
     
     /**
-=======
-
-}
-
-int
-FileNameContent::getNumPrependingZeroes() const
-{
-    return _imp->prependingZeroes;
-}
-
-/**
->>>>>>> 171ab52c
      * @brief Returns the file path, e.g: /Users/Lala/Pictures/ with the trailing separator.
      **/
     const std::string&
@@ -1127,7 +843,6 @@
     /**
      * @brief Returns the file pattern found in the filename with hash characters style for frame number (i.e: ###)
      **/
-<<<<<<< HEAD
     const std::string&
     FileNameContent::getFilePattern(int numHashes) const
     {
@@ -1152,31 +867,7 @@
                     default:
                         break;
                 }
-=======
-const std::string&
-FileNameContent::getFilePattern(int numHashes) const
-{
-    if (_imp->generatedPattern.empty()) {
-        ///now build the generated pattern with the ordered elements.
-        int numberIndex = 0;
-        for (size_t j = 0; j < _imp->orderedElements.size(); ++j) {
-            const FileNameElement& e = _imp->orderedElements[j];
-            switch (e.type) {
-            case FileNameElement::TEXT:
-                _imp->generatedPattern.append(e.data);
-                break;
-            case FileNameElement::FRAME_NUMBER:
-            {
-                std::string hashStr;
-                for(int c = 0; c < numHashes; ++c) {
-                    hashStr.push_back('#');
-                }
-                _imp->generatedPattern.append(hashStr + stringFromInt(numberIndex));
-                ++numberIndex;
-            } break;
-            default:
-                break;
->>>>>>> 171ab52c
+
             }
         }
         return _imp->generatedPattern;
@@ -1225,7 +916,6 @@
      * numberIndexToVary would be 1 as the frame number string indentified in that case is the last number.
      * @returns True if it identified 'other' as belonging to the same sequence, false otherwise.
      **/
-<<<<<<< HEAD
     bool FileNameContent::matchesPattern(const FileNameContent& other, int* numberIndexToVary) const
     {
         const std::vector<FileNameElement>& otherElements = other._imp->orderedElements;
@@ -1256,49 +946,6 @@
                 bool isOK = numberMatchDigits(hashesCount, otherElements[i].data, &number);
                 
                 if (isOK) {
-=======
-bool FileNameContent::matchesPattern(const FileNameContent& other, int* numberIndexToVary) const
-{
-    const std::vector<FileNameElement>& otherElements = other._imp->orderedElements;
-    if (otherElements.size() != _imp->orderedElements.size()) {
-        return false;
-    }
-
-    ///We only consider the last potential frame number
-    ///
-    *numberIndexToVary = -1;
-    int nbVaryingFrameNumbers = 0;
-
-    int numbersCount = 0;
-    for (size_t i = 0; i < _imp->orderedElements.size(); ++i) {
-        if (_imp->orderedElements[i].type != otherElements[i].type) {
-            return false;
-        }
-        if (_imp->orderedElements[i].type == FileNameElement::FRAME_NUMBER) {
-            if (_imp->orderedElements[i].data != otherElements[i].data) {
-                ///if one frame number string is longer than the other, make sure it is because the represented number
-                ///is bigger and not because there's extra padding
-                /// For example 10000 couldve been produced with ## only and is valid, and 01 would also be produced by ##.
-                /// On the other hand 010000 could never have been produced with ## hence it is not valid.
-
-                bool valid = true;
-                ///if they have different sizes, if one of them starts with a 0 its over.
-                if (_imp->orderedElements[i].data.size() != otherElements[i].data.size()) {
-                    if (_imp->orderedElements[i].data.size() > otherElements[i].data.size()) {
-                        if (_imp->orderedElements[i].data[0] == '0' && _imp->orderedElements[i].data.size() > 1) {
-                            valid = false;
-                        }
-
-                    } else {
-                        if (otherElements[i].data[0] == '0' && otherElements[i].data.size() > 1) {
-                            valid = false;
-                        }
-                    }
-                }
-
-
-                if (valid) {
->>>>>>> 171ab52c
                     *numberIndexToVary = numbersCount;
                     ++nbVaryingFrameNumbers;
                 }
@@ -1343,7 +990,6 @@
         return true;
         
     }
-<<<<<<< HEAD
     
     void FileNameContent::generatePatternWithFrameNumberAtIndex(int index,int numHashes, std::string* pattern) const
     {
@@ -1361,66 +1007,7 @@
                 }
                 
                 ///assert that the end of the tag is composed of  a digit
-=======
-    ///strings are identical
-    /// we only accept files with 1 varying number
-    if (*numberIndexToVary == -1 || nbVaryingFrameNumbers != 1) {
-        return false;
-    }
-
-    /*Code commented-out : In this previous version we would try to find several places in the filename where the
-    frame number would vary, such as:
-     mySequence###lalala###.jpg  This led to very complicated cases to handle for too much troubles.
-     The new version only assumes the frame number index varying is the last number varying.
-    */
-
-    //    ///find out in the potentialFrameNumbers what is the minimum with pairs and pick it up
-    //    /// for example if 1 pair is : < 0001, 802398 > and the other pair is < 01 , 10 > we pick
-    //    /// the second one.
-    //    std::vector<int> minIndexes;
-    //    int minimum = INT_MAX;
-    //    for (size_t i = 0; i < potentialFrameNumbers.size(); ++i) {
-    //        int thisNumber = stringToInt(potentialFrameNumbers[i].second.first);
-    //        int otherNumber = stringToInt(potentialFrameNumbers[i].second.second);
-    //        int diff = std::abs(thisNumber - otherNumber);
-    //        if (diff < minimum) {
-    //            minimum = diff;
-    //            minIndexes.clear();
-    //            minIndexes.push_back(i);
-    //        } else if (diff == minimum) {
-    //            minIndexes.push_back(i);
-    //        }
-    //    }
-    //    for (size_t i = 0; i < minIndexes.size(); ++i) {
-    //        numberIndexesToVary->push_back(potentialFrameNumbers[minIndexes[i]].first);
-    //    }
-    return true;
-
-}
-
-void FileNameContent::generatePatternWithFrameNumberAtIndex(int index,int numHashes, std::string* pattern) const
-{
-    int numbersCount = 0;
-    size_t lastNumberPos = 0;
-    std::string indexedPattern = getFilePattern(numHashes);
-    for (size_t i = 0; i < _imp->orderedElements.size(); ++i) {
-        if (_imp->orderedElements[i].type == FileNameElement::FRAME_NUMBER) {
-            lastNumberPos = findStr(indexedPattern, "#",0);
-            assert(lastNumberPos != std::string::npos);
-
-            size_t endTagPos = lastNumberPos;
-            while (endTagPos < indexedPattern.size() && indexedPattern[endTagPos] == '#') {
-                ++endTagPos;
-            }
-
-            ///assert that the end of the tag is composed of  a digit
-            if (endTagPos < indexedPattern.size()) {
-                assert(std::isdigit(indexedPattern[endTagPos]));
-            }
-
-            if (index == numbersCount) {
-                ///remove the index of the tag and keep the tag.
->>>>>>> 171ab52c
+
                 if (endTagPos < indexedPattern.size()) {
                     assert(std::isdigit(indexedPattern[endTagPos]));
                 }
@@ -1438,16 +1025,10 @@
                 
                 ++numbersCount;
             }
-<<<<<<< HEAD
-=======
-
-            ++numbersCount;
->>>>>>> 171ab52c
         }
         
         *pattern = getPath() + indexedPattern;
     }
-<<<<<<< HEAD
     
     
     std::string removePath(std::string& filename)
@@ -1465,50 +1046,7 @@
         std::string path = filename.substr(0,pos+1); // + 1 to include the trailing separator
         removeAllOccurences(filename, path);
         return path;
-=======
-
-    *pattern = getPath() + indexedPattern;
-}
-
-
-std::string removePath(std::string& filename)
-{
-    ///find the last separator
-    size_t pos = filename.find_last_of('/');
-    if (pos == std::string::npos) {
-        //try out \\ char
-        pos = filename.find_last_of('\\');
-    }
-    if (pos == std::string::npos) {
-        ///couldn't find a path
-        return "";
-    }
-    std::string path = filename.substr(0,pos+1); // + 1 to include the trailing separator
-    removeAllOccurences(filename, path);
-    return path;
-}
-
-
-static bool filesListFromPattern_internal(const std::string& pattern, SequenceParsing::SequenceFromPattern* sequence)
-{
-    if (pattern.empty()) {
-        return false;
-    }
-
-    std::string patternUnPathed = pattern;
-    std::string patternPath = removePath(patternUnPathed);
-    std::string patternExtension = removeFileExtension(patternUnPathed);
-
-    //    ///the pattern has no extension, switch the extension and the unpathed part
-    //    if (patternUnPathed.empty()) {
-    //        patternUnPathed = patternExtension;
-    //        patternExtension.clear();
-    //    }
-
-    tinydir_dir patternDir;
-    if (tinydir_open(&patternDir, patternPath.c_str()) == -1) {
-        return false;
->>>>>>> 171ab52c
+
     }
     
     
@@ -1583,7 +1121,6 @@
         }
         return ret;
     }
-<<<<<<< HEAD
     
     std::string generateFileNameFromPattern(const std::string& pattern,
                                             int frameNumber,
@@ -1656,71 +1193,13 @@
                 output.replace(lastVariablePos, variable.size(), frameNoStr);
             } else if (variable == "%d") {
                 output.replace(lastVariablePos, variable.size(), stringFromInt(frameNumber));
-=======
-    return ret;
-}
-
-std::string generateFileNameFromPattern(const std::string& pattern,
-                                        int frameNumber,
-                                        int viewNumber)
-{
-    std::string patternUnPathed = pattern;
-    std::string patternPath = removePath(patternUnPathed);
-    std::string patternExtension = removeFileExtension(patternUnPathed);
-
-    ///the pattern has no extension, switch the extension and the unpathed part
-    if (patternUnPathed.empty()) {
-        patternUnPathed = patternExtension;
-        patternExtension.clear();
-    }
-    ///this list represents the common parts of the filename to find in a file in order for it to match the pattern.
-    StringList commonPartsToFind;
-    ///this list represents the variables ( ###  %04d %v etc...) found in the pattern ordered from left to right in the
-    ///original string.
-    std::vector<std::pair<std::string,int> > variablesByOrder;
-    extractCommonPartsAndVariablesFromPattern(patternUnPathed, patternExtension, &commonPartsToFind, &variablesByOrder);
-
-    std::string output = pattern;
-    size_t lastVariablePos = std::string::npos;
-    for (size_t i = 0; i < variablesByOrder.size(); ++i) {
-        const std::string& variable = variablesByOrder[i].first;
-        lastVariablePos = findStr(output, variable, lastVariablePos != std::string::npos ? lastVariablePos : 0);
-
-        ///if we can't find the variable that means extractCommonPartsAndVariablesFromPattern is bugged.
-        assert(lastVariablePos != std::string::npos);
-
-        if (variable.find_first_of('#') != std::string::npos) {
-            std::string frameNoStr = stringFromInt(frameNumber);
-            ///prepend with extra 0's
-            while (frameNoStr.size() < variable.size()) {
-                frameNoStr.insert(0,1,'0');
-            }
-            output.replace(lastVariablePos, variable.size(), frameNoStr);
-        } else if (variable.find("%v") != std::string::npos) {
-            std::string viewNumberStr;
-            if (viewNumber == 0) {
-                viewNumberStr = "l";
-            } else if (viewNumber == 1) {
-                viewNumberStr = "r";
-            } else {
-                viewNumberStr = std::string("view") + stringFromInt(viewNumber);
-            }
-
-            output.replace(lastVariablePos,variable.size(), viewNumberStr);
-        } else if (variable.find("%V") != std::string::npos) {
-            std::string viewNumberStr;
-            if (viewNumber == 0) {
-                viewNumberStr = "left";
-            } else if (viewNumber == 1) {
-                viewNumberStr = "right";
->>>>>>> 171ab52c
+
             } else {
                 throw std::invalid_argument("Unrecognized pattern: " + pattern);
             }
         }
         return output;
     }
-<<<<<<< HEAD
     
     struct SequenceFromFilesPrivate
     {
@@ -1738,33 +1217,12 @@
         int minNumHashes; //< the minimum number of hash tags # for the pattern
         
         SequenceFromFilesPrivate(bool enableSizeEstimation)
-=======
-    return output;
-}
-
-struct SequenceFromFilesPrivate
-{
-
-    ///all the files mapped to their index
-    std::map<int,FileNameContent> filesMap;
-
-    /// The index of the frame number string in case there're several numbers in a filename.
-    int frameNumberStringIndex;
-
-    unsigned long long totalSize;
-
-    bool sizeEstimationEnabled;
-
-    int minNumHashes; //< the minimum number of hash tags # for the pattern
-
-    SequenceFromFilesPrivate(bool enableSizeEstimation)
->>>>>>> 171ab52c
+
         : filesMap()
         , frameNumberStringIndex(-1)
         , totalSize(0)
         , sizeEstimationEnabled(enableSizeEstimation)
         , minNumHashes(0)
-<<<<<<< HEAD
         {
             
         }
@@ -1776,15 +1234,12 @@
     
     SequenceFromFiles::SequenceFromFiles(bool enableSizeEstimation)
     : _imp(new SequenceFromFilesPrivate(enableSizeEstimation))
-=======
->>>>>>> 171ab52c
     {
         
     }
     
     SequenceFromFiles::SequenceFromFiles(const FileNameContent& firstFile,  bool enableSizeEstimation)
     : _imp(new SequenceFromFilesPrivate(enableSizeEstimation))
-<<<<<<< HEAD
     {
         tryInsertFile(firstFile);
     }
@@ -1868,111 +1323,7 @@
                         }
                     } else {
                         return false;
-=======
-{
-
-}
-
-SequenceFromFiles::SequenceFromFiles(const FileNameContent& firstFile,  bool enableSizeEstimation)
-    : _imp(new SequenceFromFilesPrivate(enableSizeEstimation))
-{
-    tryInsertFile(firstFile);
-}
-
-SequenceFromFiles::~SequenceFromFiles()
-{
-}
-
-SequenceFromFiles::SequenceFromFiles(const SequenceFromFiles& other)
-    : _imp(new SequenceFromFilesPrivate(false))
-{
-    *this = other;
-}
-
-void
-SequenceFromFiles::operator=(const SequenceFromFiles& other) const
-{
-    _imp->filesMap = other._imp->filesMap;
-    _imp->frameNumberStringIndex = other._imp->frameNumberStringIndex;
-    _imp->totalSize = other._imp->totalSize;
-    _imp->sizeEstimationEnabled = other._imp->sizeEstimationEnabled;
-}
-
-bool SequenceFromFiles::tryInsertFile(const FileNameContent& file, bool checkPath) {
-
-    if (_imp->filesMap.empty()) {
-        ///Special case when the sequence is empty, we don't have anything to match against.
-        std::string frameNumberStr;
-        _imp->frameNumberStringIndex = file.getPotentialFrameNumbersCount() - 1;
-        int frameNumber = -1;
-        bool ok = file.getNumberByIndex(_imp->frameNumberStringIndex, &frameNumberStr);
-        if (ok) {
-            frameNumber = stringToInt(frameNumberStr);
-        }
-        _imp->filesMap.insert(std::make_pair(frameNumber, file));
-
-        int hashes;
-        int numZeroes = file.getNumPrependingZeroes();
-        if ((int)frameNumberStr.size() > numZeroes) {
-            hashes = numZeroes + 1;
-        } else {
-            hashes = numZeroes;
-        }
-        _imp->minNumHashes = hashes;
-
-        if (_imp->sizeEstimationEnabled) {
-            std::ifstream f(file.absoluteFileName().c_str(), std::ios::binary | std::ios::ate);
-            _imp->totalSize += f.tellg();
-        }
-        return true;
-    }
-
-    assert(!_imp->filesMap.empty());
-
-    const  FileNameContent& firstFileContent = _imp->filesMap.begin()->second;
-
-
-    if (checkPath && file.getPath() != firstFileContent.getPath()) {
-        return false;
-    }
-
-    ///If the filename has several numbers, such as toto11_titi22.jpg
-    ///This corresponds to the index of the number in which the frame number is expected to be.
-    ///e.g in this example if 22 would be the frame number, frameNumberIndex would be 1.
-    int frameNumberIndex;
-
-    bool insert = false;
-    if (file.matchesPattern(firstFileContent, &frameNumberIndex)) {
-
-        if (frameNumberIndex == _imp->frameNumberStringIndex) {
-
-            insert = true;
-
-            std::string frameNumberStr;
-            bool ok = file.getNumberByIndex(_imp->frameNumberStringIndex, &frameNumberStr);
-            if (ok) {
-
-                int hashes;
-                int numZeroes = file.getNumPrependingZeroes();
-                if ((int)frameNumberStr.size() > numZeroes) {
-                    hashes = numZeroes + 1;
-                } else {
-                    hashes = numZeroes;
-                }
-                ///We get the maximum out of the 2. Since we passed the matchesPattern, we know that
-                ///the number of hashes is valid for the sequence
-                _imp->minNumHashes = std::max(_imp->minNumHashes, hashes);
-
-                std::pair<std::map<int,FileNameContent>::iterator,bool> success =
-                        _imp->filesMap.insert(std::make_pair(stringToInt(frameNumberStr),file));
-
-                ///Insert might have failed because we didn't check prior to this whether the file was already
-                ///present or not.
-                if (success.second) {
-                    if (_imp->sizeEstimationEnabled) {
-                        std::ifstream f(file.absoluteFileName().c_str(), std::ios::binary | std::ios::ate);
-                        _imp->totalSize += f.tellg();
->>>>>>> 171ab52c
+
                     }
                     
                 } else {
@@ -1983,26 +1334,15 @@
         }
         return insert;
     }
-<<<<<<< HEAD
     
     bool SequenceFromFiles::contains(const std::string& absoluteFileName) const {
         for (std::map <int, FileNameContent >::const_iterator it = _imp->filesMap.begin();it!=_imp->filesMap.end();++it) {
             if (it->second.absoluteFileName() == absoluteFileName) {
                 return true;
             }
-=======
-    return insert;
-}
-
-bool SequenceFromFiles::contains(const std::string& absoluteFileName) const {
-    for (std::map <int, FileNameContent >::const_iterator it = _imp->filesMap.begin();it!=_imp->filesMap.end();++it) {
-        if (it->second.absoluteFileName() == absoluteFileName) {
-            return true;
->>>>>>> 171ab52c
         }
         return false;
     }
-<<<<<<< HEAD
     
     bool SequenceFromFiles::empty() const {
         return _imp->filesMap.empty();
@@ -2072,101 +1412,7 @@
     {
         if (isSingleFile()) {
             return _imp->filesMap.begin()->second.fileName();
-=======
-    return false;
-}
-
-bool SequenceFromFiles::empty() const {
-    return _imp->filesMap.empty();
-}
-
-int SequenceFromFiles::count() const {
-    return (int)_imp->filesMap.size();
-}
-
-bool
-SequenceFromFiles::isSingleFile() const
-{
-    return _imp->filesMap.size() == 1;
-}
-
-int
-SequenceFromFiles::getFirstFrame() const
-{
-    if (_imp->filesMap.empty()) {
-        return INT_MIN;
-    } else {
-        return _imp->filesMap.begin()->first;
-    }
-}
-
-int
-SequenceFromFiles::getLastFrame() const
-{
-    if (_imp->filesMap.empty()) {
-        return INT_MAX;
-    } else {
-        std::map<int,FileNameContent>::const_iterator it = _imp->filesMap.end();
-        --it;
-        return it->first;
-    }
-}
-
-const std::map<int,FileNameContent>&
-SequenceFromFiles::getFrameIndexes() const
-{
-    return _imp->filesMap;
-}
-
-unsigned long long SequenceFromFiles::getEstimatedTotalSize() const {
-    return _imp->totalSize;
-}
-
-std::string
-SequenceFromFiles::generateValidSequencePattern() const
-{
-    if (empty()) {
-        return "";
-    }
-    if (isSingleFile()) {
-        return _imp->filesMap.begin()->second.absoluteFileName();
-    }
-    assert(_imp->filesMap.size() >= 2);
-    std::string firstFramePattern ;
-    _imp->filesMap.begin()->second.generatePatternWithFrameNumberAtIndex(_imp->frameNumberStringIndex,
-                                                                         _imp->minNumHashes,
-                                                                         &firstFramePattern);
-    return firstFramePattern;
-}
-
-std::string
-SequenceFromFiles::generateUserFriendlySequencePattern() const
-{
-    if (isSingleFile()) {
-        return _imp->filesMap.begin()->second.fileName();
-    }
-    std::string pattern = generateValidSequencePattern();
-    removePath(pattern);
-
-    std::vector< std::pair<int,int> > chunks;
-    //int first = getFirstFrame();
-    std::map<int,FileNameContent>::const_iterator first = _imp->filesMap.begin();
-    std::map<int,FileNameContent>::const_iterator cur = first;
-    std::map<int,FileNameContent>::const_iterator next = first;
-    if (next != _imp->filesMap.end()) {
-        ++next;
-    }
-    while (first != _imp->filesMap.end()) {
-        int breakCounter = 0;
-        while (next != _imp->filesMap.end() && next->first == (cur->first + 1)) {
-            if (next != _imp->filesMap.end()) {
-                ++next;
-            }
-            if (cur != _imp->filesMap.end()) {
-                ++cur;
-            }
-            ++breakCounter;
->>>>>>> 171ab52c
+
         }
         std::string pattern = generateValidSequencePattern();
         removePath(pattern);
@@ -2197,7 +1443,6 @@
             }
             cur = first;
         }
-<<<<<<< HEAD
         
         if (chunks.size() == 1) {
             pattern += ' ';
@@ -2231,30 +1476,7 @@
         } else {
             return std::string();
         }
-=======
-        pattern.append(" ) ");
-    }
-    return pattern;
-}
-
-std::string
-SequenceFromFiles::fileExtension() const
-{
-    if (!empty()) {
-        return _imp->filesMap.begin()->second.getExtension();
-    } else {
-        return std::string();
-    }
-}
-
-std::string
-SequenceFromFiles::getPath() const
-{
-    if (!empty()) {
-        return _imp->filesMap.begin()->second.getPath();
-    } else {
-        return std::string();
->>>>>>> 171ab52c
+
     }
     
     std::string
